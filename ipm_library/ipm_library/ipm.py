--- conflicted
+++ resolved
@@ -16,12 +16,8 @@
 
 from ipm_interfaces.msg import PlaneStamped, Point2DStamped
 from ipm_library import utils
-<<<<<<< HEAD
-from ipm_library.exceptions import NoIntersectionError
-=======
 from ipm_library.exceptions import InvalidPlaneException, NoIntersectionError
 from ipm_msgs.msg import PlaneStamped, Point2DStamped
->>>>>>> eaa3f788
 import numpy as np
 from sensor_msgs.msg import CameraInfo
 from std_msgs.msg import Header
@@ -79,22 +75,15 @@
         :param plane: Plane in which the mapping should happen
         :param point: Point that should be mapped
         :param output_frame: TF2 frame in which the output should be provided
-<<<<<<< HEAD
-        :returns: The point mapped onto the given plane in the output frame
-        """
-        # Create numpy array from point and call map_points()
-        np_point = self.map_points(
-=======
         :raise: InvalidPlaneException if the plane is invalid
         :raise: NoIntersectionError if the point is not on the plane
-        :returns: The point projected onto the given plane in the output frame
+        :returns: The point mapped onto the given plane in the output frame
         """
         if plane.plane.coef[0] == 0 and plane.plane.coef[1] == 0 and plane.plane.coef[2] == 0:
             raise InvalidPlaneException
 
-        # Convert point to numpy and utilize numpy projection function
-        np_point = self.project_points(
->>>>>>> eaa3f788
+        # Create numpy array from point and call map_points()
+        np_point = self.map_points(
             plane,
             np.array([[point.point.x, point.point.y]]),
             point.header,
@@ -133,12 +122,8 @@
             a nx2 numpy array where n is the number of points
         :param points_header: Header for the numpy message containing the frame and time stamp
         :param output_frame: TF2 frame in which the output should be provided
-<<<<<<< HEAD
+        :raise: InvalidPlaneException if the plane is invalid
         :returns: The points mapped onto the given plane in the output frame
-=======
-        :raise: InvalidPlaneException if the plane is invalid
-        :returns: The points projected onto the given plane in the output frame
->>>>>>> eaa3f788
         """
         assert points_header.stamp == plane_msg.header.stamp, \
             'Plane and Point need to have the same time stamp'
