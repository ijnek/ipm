# Copyright (c) 2022 Hamburg Bit-Bots
#
# Licensed under the Apache License, Version 2.0 (the "License");
# you may not use this file except in compliance with the License.
# You may obtain a copy of the License at
#
#     http://www.apache.org/licenses/LICENSE-2.0
#
# Unless required by applicable law or agreed to in writing, software
# distributed under the License is distributed on an "AS IS" BASIS,
# WITHOUT WARRANTIES OR CONDITIONS OF ANY KIND, either express or implied.
# See the License for the specific language governing permissions and
# limitations under the License.

from geometry_msgs.msg import TransformStamped
<<<<<<< HEAD
from ipm_interfaces.msg import PlaneStamped, Point2DStamped
from ipm_library.exceptions import NoIntersectionError
=======
from ipm_library.exceptions import InvalidPlaneException, NoIntersectionError
>>>>>>> eaa3f788
from ipm_library.ipm import IPM
import numpy as np
import pytest
from sensor_msgs.msg import CameraInfo
from std_msgs.msg import Header
import tf2_ros as tf2
from vision_msgs.msg import Point2D


def test_ipm_camera_info():
    """Test if the camera info is handled correctly."""
    # We need to create a dummy tf buffer
    tf_buffer = tf2.Buffer()
    # Dummy camera info
    cam = CameraInfo()
    # Create an IPM
    ipm1 = IPM(tf_buffer, cam)
    assert ipm1.camera_info_received(), 'Failed to set camera info in constructor'
    # Create another IPM without the CameraInfo
    ipm2 = IPM(tf_buffer)
    assert not ipm2.camera_info_received(), 'Missing camera info not recognized'
    # Set camera info
    ipm2.set_camera_info(cam)
    assert ipm1.camera_info_received(), 'Failed to set camera info'
    # Set another camera info
    ipm2.set_camera_info(CameraInfo(header=Header(frame_id='test')))
    assert ipm2._camera_info != cam, 'Camera info not updated'


def test_ipm_map_point_no_transform():
    """Map PointStamped without doing any tf transforms."""
    # We need to create a dummy tf buffer
    tf_buffer = tf2.Buffer()
    # Dummy camera info
    cam = CameraInfo(
        header=Header(
            frame_id='camera_optical_frame',
        ),
        width=2048,
        height=1536,
        binning_x=4,
        binning_y=4,
        k=[1338.64532, 0., 1026.12387, 0., 1337.89746, 748.42213, 0., 0., 1.])
    # Create an IPM
    ipm = IPM(tf_buffer, cam)
    # Create Plane in the same frame as our camera with 1m distance facing the camera
    plane = PlaneStamped()
    plane.header.frame_id = 'camera_optical_frame'
    plane.plane.coef[2] = 1.0  # Normal in z direction
    plane.plane.coef[3] = -1.0  # 1 meter distance
    # Create Point2DStamped with the center pixel of the camera
    point_original_x = 100.0  # in pixels
    point_original_y = 200.0  # in pixels
    point_original = np.array([[point_original_x], [point_original_y]])
    point_original_msg = Point2DStamped(
        header=cam.header, point=Point2D(x=point_original_x, y=point_original_y))
    # Map points
    point_mapped_msg = ipm.map_point(plane, point_original_msg)
    # Check header
    assert point_mapped_msg.header == cam.header, 'Point header does not match'

    # Perform projection back into 2D image using projection matrix K to ensure that
    # it's the same as the original point
    point_mapped_vec = np.array([[point_mapped_msg.point.x],
                                 [point_mapped_msg.point.y],
                                 [point_mapped_msg.point.z]], dtype=np.float64)
    projection_matrix = np.reshape(cam.k, (3, 3))
    point_projected_2d_vec = np.matmul(projection_matrix, point_mapped_vec)
    point_projected_2d = point_projected_2d_vec[0:2]
    # Projection doesn't consider the binning, so we need to correct for that
    point_projected_2d[0] = point_projected_2d[0] / cam.binning_x
    point_projected_2d[1] = point_projected_2d[1] / cam.binning_y
    assert np.allclose(point_original, point_projected_2d, rtol=0.0001), \
        'Mapped point differs too much'


def test_ipm_map_points_no_transform():
    """Map points from NumPy array without doing any tf transforms."""
    # We need to create a dummy tf buffer
    tf_buffer = tf2.Buffer()
    # Dummy camera info
    cam = CameraInfo(
        header=Header(
            frame_id='camera_optical_frame',
        ),
        width=2048,
        height=1536,
        binning_x=4,
        binning_y=4,
        k=[1338.64532, 0., 1026.12387, 0., 1337.89746, 748.42213, 0., 0., 1.])
    # Create an IPM
    ipm = IPM(tf_buffer, cam)
    # Create Plane in the same frame as our camera with 1m distance facing the camera
    plane = PlaneStamped()
    plane.header.frame_id = 'camera_optical_frame'
    plane.plane.coef[2] = 1.0  # Normal in z direction
    plane.plane.coef[3] = -1.0  # 1 meter distance
    # Create two Points on the center pixel of the camera
    points = np.array([
        # Center
        [float(cam.width // cam.binning_x // 2),
         float(cam.height // cam.binning_y // 2), 0],
        # Diagonal Corners
        [float(cam.width // cam.binning_x),
         float(cam.height // cam.binning_y), 0],
        [0, 0, 0]
    ])
    # Map points
    points_mapped = ipm.map_points(plane, points, cam.header)
    # Make goal points array, x and y are not exactly 0 because of the camera calibration as
    # well as an uneven amount of pixels
    goal_point_array = np.array([
        [-0.0015865,  0.014633, 1],
        [0.7633658,  0.588668, 1],
        [-0.7665390, -0.559401, 1]
    ])
    assert np.allclose(goal_point_array, points_mapped, rtol=0.0001), \
        'Mapped point differs too much'


def test_ipm_map_point_no_transform_no_intersection():
    """Impossible mapping of Point2DStamped without doing any tf transforms."""
    # We need to create a dummy tf buffer
    tf_buffer = tf2.Buffer()
    # Dummy camera info
    cam = CameraInfo(
        header=Header(
            frame_id='camera_optical_frame',
        ),
        width=2048,
        height=1536,
        binning_x=4,
        binning_y=4,
        k=[1338.64532, 0., 1026.12387, 0., 1337.89746, 748.42213, 0., 0., 1.])
    # Create an IPM
    ipm = IPM(tf_buffer, cam)
    # Create Plane in the same frame as our camera but 1m behind it
    plane = PlaneStamped()
    plane.header.frame_id = 'camera_optical_frame'
    plane.plane.coef[2] = 1.0  # Normal in z direction
    plane.plane.coef[3] = 1.0  # 1 meter distance
    # Create Point2DStamped with the center pixel of the camera
    point = Point2DStamped()
    point.header = cam.header
    point.point.x = float(cam.width // cam.binning_x // 2)
    point.point.y = float(cam.height // cam.binning_y // 2)
    # Test if a NoIntersectionError is raised
    with pytest.raises(NoIntersectionError):
        # Map points
        ipm.map_point(plane, point)


def test_ipm_map_points_no_transform_no_intersection():
    """Impossible mapping of points from NumPy array without doing any tf transforms."""
    # We need to create a dummy tf buffer
    tf_buffer = tf2.Buffer()
    # Dummy camera info
    cam = CameraInfo(
        header=Header(
            frame_id='camera_optical_frame',
        ),
        width=2048,
        height=1536,
        binning_x=4,
        binning_y=4,
        k=[1338.64532, 0., 1026.12387, 0., 1337.89746, 748.42213, 0., 0., 1.])
    # Create an IPM
    ipm = IPM(tf_buffer, cam)
    # Create Plane in the same frame as our camera with 1m distance facing the camera
    plane = PlaneStamped()
    plane.header.frame_id = 'camera_optical_frame'
    plane.plane.coef[2] = 1.0  # Normal in z direction
    plane.plane.coef[3] = 1.0  # 1 meter distance
    # Create two Points on the center pixel of the camera
    points = np.array([
        # Corner
        [0, 0, 0]
    ])
    # Map points
    points_mapped = ipm.map_points(plane, points, cam.header)
    # Make goal points array, x and y are not exactly 0 because of the camera calibration as
    # well as an uneven amount of pixels
    goal_point_array = np.array([
        [np.nan,  np.nan, np.nan]
    ])
    np.testing.assert_equal(
        points_mapped,
        goal_point_array,
        err_msg='Not all axes are none even tho the plane is invisible')


def test_ipm_map_point():
    """Map Point2DStamped with tf transforms."""
    # We need to create a dummy tf buffer
    tf_buffer = tf2.Buffer()
    transform = TransformStamped()
    transform.header.frame_id = 'camera_optical_frame'
    transform.child_frame_id = 'base_footprint'
    transform.transform.rotation.w = 1.0
    transform.transform.translation.z = 1.0
    tf_buffer.set_transform_static(transform, '')
    # Dummy camera info
    cam = CameraInfo(
        header=Header(
            frame_id='camera_optical_frame',
        ),
        width=2048,
        height=1536,
        binning_x=4,
        binning_y=4,
        k=[1338.64532, 0., 1026.12387, 0., 1337.89746, 748.42213, 0., 0., 1.])
    # Create an IPM
    ipm = IPM(tf_buffer, cam)
    # Create Plane in the same frame as our camera with 1m distance facing the camera
    plane = PlaneStamped()
    plane.header.frame_id = 'base_footprint'
    plane.plane.coef[2] = 1.0  # Normal in z direction
    # Create Point2DStamped with the center pixel of the camera
    point = Point2DStamped()
    point.header = cam.header
    point.point.x = float(cam.width // cam.binning_x // 2)
    point.point.y = float(cam.height // cam.binning_y // 2)
    # Map points
    point_mapped = ipm.map_point(
        plane, point, output_frame=plane.header.frame_id)
    # Check header
    assert point_mapped.header.frame_id == plane.header.frame_id, 'Point header does not match'
    # Make goal point array, x and y are not exactly 0 because of the camera calibration as
    # well as an uneven amount of pixels
    goal_point_array = np.array([-0.0015865, 0.014633, 0])
    # Convert mapped point to array
    point_mapped_array = np.array([
        point_mapped.point.x,
        point_mapped.point.y,
        point_mapped.point.z,
    ])
    assert np.allclose(goal_point_array, point_mapped_array, rtol=0.0001), \
        'Mapped point differs too much'


def test_ipm_map_points():
    """Map numpy array with tf transforms."""
    # We need to create a dummy tf buffer
    tf_buffer = tf2.Buffer()
    transform = TransformStamped()
    transform.header.frame_id = 'camera_optical_frame'
    transform.child_frame_id = 'base_footprint'
    transform.transform.rotation.w = 1.0
    transform.transform.translation.z = 1.0
    tf_buffer.set_transform_static(transform, '')
    # Dummy camera info
    cam = CameraInfo(
        header=Header(
            frame_id='camera_optical_frame',
        ),
        width=2048,
        height=1536,
        binning_x=4,
        binning_y=4,
        k=[1338.64532, 0., 1026.12387, 0., 1337.89746, 748.42213, 0., 0., 1.])
    # Create an IPM
    ipm = IPM(tf_buffer, cam)
    # Create Plane in the same frame as our camera with 1m distance facing the camera
    plane = PlaneStamped()
    plane.header.frame_id = 'base_footprint'
    plane.plane.coef[2] = 1.0  # Normal in z direction
    # Create two Points on the center pixel of the camera
    points = np.array([
        # Center
        [float(cam.width // cam.binning_x // 2),
         float(cam.height // cam.binning_y // 2), 0],
        # Diagonal Corners
        [float(cam.width // cam.binning_x),
         float(cam.height // cam.binning_y), 0],
        [0, 0, 0]
    ])
    # Map points
    points_mapped = ipm.map_points(
        plane,
        points=points,
        points_header=cam.header,
        output_frame=plane.header.frame_id)
    # Make goal points array, x and y are not exactly 0 because of the camera calibration as
    # well as an uneven amount of pixels
    goal_point_array = np.array([
        [-0.0015865,  0.014633, 0],
        [0.7633658,  0.588668, 0],
        [-0.7665390, -0.559401, 0]
    ])
<<<<<<< HEAD
    assert np.allclose(goal_point_array, points_mapped, rtol=0.0001), \
        'Mapped point differs too much'
=======
    assert np.allclose(goal_point_array, projected_points, rtol=0.0001), \
        'Projected point differs too much'


def test_project_point_invalid_plane_exception():
    """Check InvalidPlaneException is raised if a plane is invalid, i.e. a=b=c=0."""
    ipm = IPM(tf2.Buffer(), CameraInfo())
    with pytest.raises(InvalidPlaneException):
        ipm.project_point(PlaneStamped(), Point2DStamped())


def test_project_points_invalid_plane_exception():
    """Check InvalidPlaneException is raised if a plane is invalid, i.e. a=b=c=0."""
    ipm = IPM(tf2.Buffer(), CameraInfo())
    with pytest.raises(InvalidPlaneException):
        ipm.project_points(PlaneStamped(), np.array([]), Header())
>>>>>>> eaa3f788
<|MERGE_RESOLUTION|>--- conflicted
+++ resolved
@@ -13,12 +13,8 @@
 # limitations under the License.
 
 from geometry_msgs.msg import TransformStamped
-<<<<<<< HEAD
 from ipm_interfaces.msg import PlaneStamped, Point2DStamped
-from ipm_library.exceptions import NoIntersectionError
-=======
 from ipm_library.exceptions import InvalidPlaneException, NoIntersectionError
->>>>>>> eaa3f788
 from ipm_library.ipm import IPM
 import numpy as np
 import pytest
@@ -308,12 +304,8 @@
         [0.7633658,  0.588668, 0],
         [-0.7665390, -0.559401, 0]
     ])
-<<<<<<< HEAD
     assert np.allclose(goal_point_array, points_mapped, rtol=0.0001), \
         'Mapped point differs too much'
-=======
-    assert np.allclose(goal_point_array, projected_points, rtol=0.0001), \
-        'Projected point differs too much'
 
 
 def test_project_point_invalid_plane_exception():
@@ -327,5 +319,4 @@
     """Check InvalidPlaneException is raised if a plane is invalid, i.e. a=b=c=0."""
     ipm = IPM(tf2.Buffer(), CameraInfo())
     with pytest.raises(InvalidPlaneException):
-        ipm.project_points(PlaneStamped(), np.array([]), Header())
->>>>>>> eaa3f788
+        ipm.project_points(PlaneStamped(), np.array([]), Header())